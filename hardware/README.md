--- conflicted
+++ resolved
@@ -5,12 +5,8 @@
 dimensions as needed.
 
 The enclosure includes cutouts for the button, microphone, speaker, battery,
-<<<<<<< HEAD
-USB-C port, and a small lanyard hole for attaching a strap.
-=======
-and a small lanyard hole for attaching a strap. The hole now measures 5 mm in
+USB-C port, and a small lanyard hole for attaching a strap. The hole now measures 5 mm in
 diameter and sits 6 mm from the left edge.
->>>>>>> 7b79f7bf
 
 - `cad/` – OpenSCAD models for 3D printing
 - `stl/` – auto-generated STL exports
