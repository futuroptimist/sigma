--- conflicted
+++ resolved
@@ -78,13 +78,7 @@
 payload to the selected HTTP(S) endpoint. It accepts an optional
 `extra_payload` mapping for provider-specific parameters and extracts a reply
 from common response shapes (`response`, `text`, or the first
-<<<<<<< HEAD
 `choices[].message.content`). If the message content is provided as a list of
 text fragments (as in the latest OpenAI APIs) the helper concatenates the
 segments for you. Plain-text responses are returned unchanged, and a
-`RuntimeError` is raised if a JSON response cannot be interpreted.
-=======
-`choices[].message.content`). Plain-text responses are returned unchanged, and a
-`RuntimeError` is raised if a JSON response is malformed, empty, or otherwise
-cannot be interpreted.
->>>>>>> 4539aafe
+`RuntimeError` is raised if a JSON response cannot be interpreted.