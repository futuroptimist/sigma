# LLM Endpoint Guide

`llms.py` parses `llms.txt` to discover available language model endpoints.
The `llms.txt` file uses Markdown bullet lists under the `## LLM Endpoints`
heading; entries can start with `-`, `*`, or `+`. Trailing `#` characters after
the heading text (even when spaced apart) and an optional colon are ignored, so
`## LLM Endpoints ##`, `## LLM Endpoints:`, `## LLM Endpoints ##:`, or
`## LLM Endpoints ## :` are all recognised.
URLs may include balanced parentheses inside the link target; the parser keeps
them intact when returning entries, including any leading or trailing whitespace
inside the parentheses.
Comments that start with a single `#` may appear before the list, but once an
endpoint has been parsed another single-`#` heading terminates the section just
like a `##` heading.

When issuing a request, `sigma.query_llm` strips surrounding whitespace from the
resolved URL before contacting the endpoint so padded entries still work even
though the parser preserves their original formatting.

## Listing Endpoints

Run `python -m llms` to print configured endpoints:

```bash
python -m llms
python -m llms --json  # list endpoints as JSON
```

Provide `--json` to return a machine-readable list of endpoints:

```bash
python -m llms --json
```

The `scripts/llms-cli.sh` helper exports ``PYTHONPATH`` automatically so you can
invoke the CLI from any directory:

```bash
./scripts/llms-cli.sh
```

Add an optional path to load a different file. The CLI expands environment
variables and ``~`` in the same order as calling ``llms.get_llm_endpoints``:

```bash
python -m llms $HOME/custom-llms.txt
```

Resolve a single endpoint from the command line (respecting
``SIGMA_DEFAULT_LLM`` unless ``--name`` is supplied):

```bash
python -m llms --resolve
python -m llms --resolve --name OpenRouter
<<<<<<< HEAD
python -m llms --resolve --name OpenRouter --json  # JSON object output
=======
python -m llms --resolve --json  # returns {"name": ..., "url": ...}
>>>>>>> 02add143
```

You can also import the helper in Python:

```python
from llms import get_llm_endpoints

for name, url in get_llm_endpoints():
    print(f"{name}: {url}")
```

The helper resolves `llms.txt` relative to its own file, so it works from
any working directory. The optional path argument expands environment
variables (e.g. `$HOME`) before resolving `~` to your home directory and can
be a `str` or `pathlib.Path`.

Use ``--json`` for machine-readable output when integrating with other
tooling. Listings return an array of ``{"name", "url"}`` objects and
``--resolve`` emits a single object describing the selected endpoint.

## Selecting a Default Endpoint

Use `resolve_llm_endpoint` to choose a specific entry:

```python
from llms import resolve_llm_endpoint

name, url = resolve_llm_endpoint()  # defaults to the first configured entry
name, url = resolve_llm_endpoint("OpenRouter")  # case-insensitive lookup
```

Set the `SIGMA_DEFAULT_LLM` environment variable to change the default without
modifying code. Leading and trailing whitespace is ignored, and the resolver
raises an error if the variable is empty, references an unknown endpoint, or if
`llms.txt` does not list any entries. Explicit `name` lookups receive the same
trimming, so `resolve_llm_endpoint("  OpenRouter  ")` resolves successfully.
The `name` parameter expects a string—passing any other type raises
``TypeError`` so incorrect calls fail fast.

## Issuing a Request

The `sigma.query_llm` helper wraps `resolve_llm_endpoint` and submits a JSON
payload to the selected HTTP(S) endpoint. It accepts an optional
`extra_payload` mapping for provider-specific parameters and ignores any
`prompt` field from that mapping when the function's `prompt` argument is
present, ensuring helper callers retain control of the final prompt value. Pass
`prompt=None` to supply the field yourself when needed. The helper extracts a reply
from common response shapes (`response`, `text`, the first
`choices[].message.content`, streaming deltas in `choices[].delta.content`,
OpenAI Responses API payloads in `output[].content` or `output_text`,
Anthropic-style collections such as `output` or `outputs`, or Google Gemini
payloads shaped like `candidates[].content.parts`). Nested `response` objects are handled
recursively so wrappers like `{"response": {"choices": ...}}` resolve correctly.
If the message, delta, output content, or `output_text` is provided as a list of
text fragments (as in the latest OpenAI APIs) the helper concatenates the segments for you,
including cases where each fragment stores its text inside an object with a
`value` string or a nested `segments`/`parts` array. Plain-text responses are
returned unchanged, and a `RuntimeError` is raised if a JSON response cannot be
interpreted.

Most hosted providers also expect an `Authorization` header. Configure
`SIGMA_LLM_AUTH_TOKEN` with your API key to add one automatically. The helper
normalises the token by stripping whitespace and raises a `RuntimeError` if the
variable is set but empty. Use `SIGMA_LLM_AUTH_SCHEME` to customise the prefix
(`Bearer` by default, set it to an empty string to send the raw token).

## Command-line Queries

Invoke the helper directly from the command line to send a prompt without
writing Python code:

~~~bash
python -m sigma.llm_client "Summarise Sigma"
python -m sigma.llm_client --name OpenRouter --extra '{"temperature": 0.2}' \
    --show-json "Tell me a joke"
~~~

The CLI reads the prompt from standard input when no positional argument is
supplied, making it easy to pipe prompts into the tool:

~~~bash
echo "How windy is it today?" | python -m sigma.llm_client --path ~/custom-llms.txt
~~~

Use `--path` to target a different `llms.txt` file and `--show-json` to print
the parsed JSON payload alongside the extracted text response. When the
response lacks JSON the CLI still prints the text reply and writes a
`Warning:`-prefixed message to standard error. Provider-specific options can be
supplied via `--extra` as a JSON object string.<|MERGE_RESOLUTION|>--- conflicted
+++ resolved
@@ -52,11 +52,7 @@
 ```bash
 python -m llms --resolve
 python -m llms --resolve --name OpenRouter
-<<<<<<< HEAD
-python -m llms --resolve --name OpenRouter --json  # JSON object output
-=======
-python -m llms --resolve --json  # returns {"name": ..., "url": ...}
->>>>>>> 02add143
+python -m llms --resolve --name OpenRouter --json  # returns {"name": ..., "url": ...}
 ```
 
 You can also import the helper in Python:
