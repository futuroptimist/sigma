--- conflicted
+++ resolved
@@ -122,7 +122,6 @@
 concatenates the segments for you, including cases where each fragment stores
 its text inside an object with a `value` string or a nested `segments`/`parts`
 array. Plain-text responses are returned unchanged, and a `RuntimeError` is
-<<<<<<< HEAD
 raised if a JSON response cannot be interpreted. When providers send multiple
 `choices[].delta` fragments in one payload, Sigma joins them in order so
 streaming completions aggregated into a single response stay contiguous. When
@@ -133,18 +132,6 @@
 and its segments so streamed fragments stay contiguous. When a response includes
 top-level `outputs` alongside `choices`, the helper appends those extras after
 the main completion instead of replacing it.
-=======
-raised if a JSON response cannot be interpreted. Bodies that look like JSON are
-parsed even when the server advertises `text/plain`, ensuring malformed payloads
-surface as errors instead of falling back to plain text. When providers send both a base
-`value` and additional `segments` or `parts`, the helper preserves the base text
-and appends the nested fragments in order so streaming completions remain
-intact. Provider-specific extras (for example trailing `outputs` collections)
-are appended after the reconstructed base text and its segments so streamed
-fragments stay contiguous. When a response includes top-level `outputs`
-alongside `choices`, the helper appends those extras after the main completion
-instead of replacing it.
->>>>>>> 66c99e65
 
 When responses include both structured `output[].content` data and aggregated
 `output_text` strings, Sigma emits the structured stream first and appends the
