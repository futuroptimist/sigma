--- conflicted
+++ resolved
@@ -77,24 +77,16 @@
 
 The `sigma.query_llm` helper wraps `resolve_llm_endpoint` and submits a JSON
 payload to the selected HTTP(S) endpoint. It accepts an optional
-<<<<<<< HEAD
-`extra_payload` mapping for provider-specific parameters and extracts a reply
+`extra_payload` mapping for provider-specific parameters and ignores any
+`prompt` field from that mapping when the function's `prompt` argument is
+present, ensuring helper callers retain control of the final prompt value. Pass
+`prompt=None` to supply the field yourself when needed. The helper extracts a reply
 from common response shapes (`response`, `text`, the first
 `choices[].message.content`, or streaming deltas in `choices[].delta.content`).
 If the message or delta content is provided as a list of text fragments (as in
 the latest OpenAI APIs) the helper concatenates the segments for you.
 Plain-text responses are returned unchanged, and a `RuntimeError` is raised if a
 JSON response cannot be interpreted.
-=======
-`extra_payload` mapping for provider-specific parameters and ignores any
-`prompt` field from that mapping when the function's `prompt` argument is
-present, ensuring helper callers retain control of the final prompt value. Pass
-`prompt=None` to supply the field yourself when needed. The helper extracts a reply
-from common response shapes (`response`, `text`, or the first
-`choices[].message.content`). If the message content is provided as a list of
-text fragments (as in the latest OpenAI APIs) the helper concatenates the
-segments for you. Plain-text responses are returned unchanged, and a
-`RuntimeError` is raised if a JSON response cannot be interpreted.
 
 ## Command-line Queries
 
@@ -116,5 +108,4 @@
 
 Use `--path` to target a different `llms.txt` file and `--show-json` to print
 the parsed JSON payload alongside the extracted text response. Provider-specific
-options can be supplied via `--extra` as a JSON object string.
->>>>>>> e408f80e
+options can be supplied via `--extra` as a JSON object string.