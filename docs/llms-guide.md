--- conflicted
+++ resolved
@@ -101,29 +101,22 @@
 present, ensuring helper callers retain control of the final prompt value. Pass
 `prompt=None` to supply the field yourself when needed. The helper extracts a reply
 from common response shapes (`response`, `text`, the first
-<<<<<<< HEAD
 `choices[].message.content`, message arrays in `messages[].content`,
 streaming deltas in `choices[].delta.content`, OpenAI Responses API payloads in
 `output[].content` or `output_text`, Anthropic-style collections such as
-`output` or `outputs`, or Google Gemini payloads shaped like
-=======
-`choices[].message.content`, streaming deltas in `choices[].delta.content`,
-OpenAI Responses API payloads in `output[].content` or `output_text`,
-Anthropic-style collections such as `output` or `outputs`, Cohere-style
-responses like `generations[].text`, Hugging Face payloads in
-`generated_text` arrays or objects, or Google Gemini payloads shaped like
->>>>>>> 45b4f592
-`candidates[].content.parts`). Nested `response` objects are handled
-recursively so wrappers like `{"response": {"choices": ...}}` resolve correctly.
-If the message, delta, output content, or `output_text` is provided as a list of
-text fragments (as in the latest OpenAI APIs) the helper concatenates the segments for you,
-including cases where each fragment stores its text inside an object with a
-`value` string or a nested `segments`/`parts` array. Plain-text responses are
-returned unchanged, and a `RuntimeError` is raised if a JSON response cannot be
-interpreted.
-When providers send both a base `value` and additional `segments` or `parts`,
-the helper preserves the base text and appends the nested fragments in order so
-streaming completions remain intact.
+`output` or `outputs`, Cohere-style responses like `generations[].text`,
+Hugging Face payloads in `generated_text` arrays or objects, or Google Gemini
+payloads shaped like `candidates[].content.parts`). Nested `response` objects
+are handled recursively so wrappers like `{"response": {"choices": ...}}`
+resolve correctly. If the message, delta, output content, or `output_text` is
+provided as a list of text fragments (as in the latest OpenAI APIs) the helper
+concatenates the segments for you, including cases where each fragment stores
+its text inside an object with a `value` string or a nested `segments`/`parts`
+array. Plain-text responses are returned unchanged, and a `RuntimeError` is
+raised if a JSON response cannot be interpreted. When providers send both a base
+`value` and additional `segments` or `parts`, the helper preserves the base text
+and appends the nested fragments in order so streaming completions remain
+intact.
 
 When providers omit the aggregated `value` string but include `segments` or
 `parts`, the helper still combines those fragments so the final reply surfaces
