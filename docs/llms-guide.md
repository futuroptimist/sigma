# LLM Endpoint Guide

`llms.py` parses `llms.txt` to discover available language model endpoints.
The `llms.txt` file uses Markdown bullet lists under the `## LLM Endpoints`
heading; entries can start with `-`, `*`, or `+`. Trailing `#` characters after
the heading text and an optional colon are ignored, so `## LLM Endpoints ##`,
`## LLM Endpoints:`, and `## LLM Endpoints ##:` are all recognised.
URLs may include balanced parentheses inside the link target; the parser keeps
them intact when returning entries, including any leading or trailing whitespace
inside the parentheses.
Comments that start with a single `#` may appear before the list, but once an
endpoint has been parsed another single-`#` heading terminates the section just
like a `##` heading.

## Listing Endpoints

Run `python -m llms` to print configured endpoints:

```bash
python -m llms
```

The `scripts/llms-cli.sh` helper exports ``PYTHONPATH`` automatically so you can
invoke the CLI from any directory:

```bash
./scripts/llms-cli.sh
```

Add an optional path to load a different file. The CLI expands environment
variables and ``~`` in the same order as calling ``llms.get_llm_endpoints``:

```bash
python -m llms $HOME/custom-llms.txt
```

Resolve a single endpoint from the command line (respecting
``SIGMA_DEFAULT_LLM`` unless ``--name`` is supplied):

```bash
python -m llms --resolve
python -m llms --resolve --name OpenRouter
```

You can also import the helper in Python:

```python
from llms import get_llm_endpoints

for name, url in get_llm_endpoints():
    print(f"{name}: {url}")
```

The helper resolves `llms.txt` relative to its own file, so it works from
any working directory. The optional path argument expands environment
variables (e.g. `$HOME`) before resolving `~` to your home directory and can
be a `str` or `pathlib.Path`.

## Selecting a Default Endpoint

Use `resolve_llm_endpoint` to choose a specific entry:

```python
from llms import resolve_llm_endpoint

name, url = resolve_llm_endpoint()  # defaults to the first configured entry
name, url = resolve_llm_endpoint("OpenRouter")  # case-insensitive lookup
```

Set the `SIGMA_DEFAULT_LLM` environment variable to change the default without
modifying code. Leading and trailing whitespace is ignored, and the resolver
raises an error if the variable is empty, references an unknown endpoint, or if
`llms.txt` does not list any entries. Explicit `name` lookups receive the same
trimming, so `resolve_llm_endpoint("  OpenRouter  ")` resolves successfully.

## Issuing a Request

The `sigma.query_llm` helper wraps `resolve_llm_endpoint` and submits a JSON
payload to the selected HTTP(S) endpoint. It accepts an optional
`extra_payload` mapping for provider-specific parameters and ignores any
`prompt` field from that mapping when the function's `prompt` argument is
present, ensuring helper callers retain control of the final prompt value. Pass
`prompt=None` to supply the field yourself when needed. The helper extracts a reply
from common response shapes (`response`, `text`, the first
<<<<<<< HEAD
`choices[].message.content`, streaming deltas in `choices[].delta.content`, or
OpenAI Responses API payloads in `output[].content`). If the message, delta, or
output content is provided as a list of text fragments (as in the latest OpenAI
APIs) the helper concatenates the segments for you, including cases where each
fragment stores its text inside an object with a `value` string. Plain-text
responses are returned unchanged, and a `RuntimeError` is raised if a JSON
response cannot be interpreted.
=======
`choices[].message.content`, streaming deltas in `choices[].delta.content`, and
Anthropic-style collections such as `output` or `outputs`). Nested `response`
objects are handled recursively so wrappers like `{"response": {"choices": ...}}`
resolve correctly. If the message or delta content is provided as a list of text
fragments (as in the latest OpenAI APIs) the helper concatenates the segments for you,
including cases where each fragment stores its text inside an object with a `value`
string. Plain-text responses are returned unchanged, and a `RuntimeError` is
raised if a JSON response cannot be interpreted.
>>>>>>> c14310a8

Most hosted providers also expect an `Authorization` header. Configure
`SIGMA_LLM_AUTH_TOKEN` with your API key to add one automatically. The helper
normalises the token by stripping whitespace and raises a `RuntimeError` if the
variable is set but empty. Use `SIGMA_LLM_AUTH_SCHEME` to customise the prefix
(`Bearer` by default, set it to an empty string to send the raw token).

## Command-line Queries

Invoke the helper directly from the command line to send a prompt without
writing Python code:

~~~bash
python -m sigma.llm_client "Summarise Sigma"
python -m sigma.llm_client --name OpenRouter --extra '{"temperature": 0.2}' \
    --show-json "Tell me a joke"
~~~

The CLI reads the prompt from standard input when no positional argument is
supplied, making it easy to pipe prompts into the tool:

~~~bash
echo "How windy is it today?" | python -m sigma.llm_client --path ~/custom-llms.txt
~~~

Use `--path` to target a different `llms.txt` file and `--show-json` to print
the parsed JSON payload alongside the extracted text response. Provider-specific
options can be supplied via `--extra` as a JSON object string.<|MERGE_RESOLUTION|>--- conflicted
+++ resolved
@@ -82,24 +82,15 @@
 present, ensuring helper callers retain control of the final prompt value. Pass
 `prompt=None` to supply the field yourself when needed. The helper extracts a reply
 from common response shapes (`response`, `text`, the first
-<<<<<<< HEAD
-`choices[].message.content`, streaming deltas in `choices[].delta.content`, or
-OpenAI Responses API payloads in `output[].content`). If the message, delta, or
-output content is provided as a list of text fragments (as in the latest OpenAI
-APIs) the helper concatenates the segments for you, including cases where each
-fragment stores its text inside an object with a `value` string. Plain-text
-responses are returned unchanged, and a `RuntimeError` is raised if a JSON
-response cannot be interpreted.
-=======
-`choices[].message.content`, streaming deltas in `choices[].delta.content`, and
-Anthropic-style collections such as `output` or `outputs`). Nested `response`
-objects are handled recursively so wrappers like `{"response": {"choices": ...}}`
-resolve correctly. If the message or delta content is provided as a list of text
-fragments (as in the latest OpenAI APIs) the helper concatenates the segments for you,
-including cases where each fragment stores its text inside an object with a `value`
-string. Plain-text responses are returned unchanged, and a `RuntimeError` is
-raised if a JSON response cannot be interpreted.
->>>>>>> c14310a8
+`choices[].message.content`, streaming deltas in `choices[].delta.content`,
+OpenAI Responses API payloads in `output[].content`, or Anthropic-style
+collections such as `output` or `outputs`). Nested `response` objects are handled
+recursively so wrappers like `{"response": {"choices": ...}}` resolve correctly.
+If the message, delta, or output content is provided as a list of text fragments
+(as in the latest OpenAI APIs) the helper concatenates the segments for you,
+including cases where each fragment stores its text inside an object with a
+`value` string. Plain-text responses are returned unchanged, and a `RuntimeError`
+is raised if a JSON response cannot be interpreted.
 
 Most hosted providers also expect an `Authorization` header. Configure
 `SIGMA_LLM_AUTH_TOKEN` with your API key to add one automatically. The helper
