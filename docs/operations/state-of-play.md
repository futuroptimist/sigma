--- conflicted
+++ resolved
@@ -60,16 +60,6 @@
 
 ## LLM routing and secrets
 
-<<<<<<< HEAD
-`llms.py` reads endpoint metadata from [`llms.txt`](../llms.txt).  The parser
-supports comments, default fallbacks, and tags; see
-[`tests/test_llms.py`](../tests/test_llms.py) for coverage.  Secrets are loaded
-from environment variables or `.env` files—start from the tracked
-[`.env.example`](../.env.example) for host services and from
-`apps/firmware/include/config.secrets.example.h` for embedded credentials.
-Never commit real tokens.  The `scripts/llms-cli.sh` helper bootstraps
-`PYTHONPATH` so the CLI works from any directory.
-=======
 `llms.py` reads endpoint metadata from [`llms.txt`](../llms.txt) on demand.
 `get_llm_endpoints` scans for the `## LLM Endpoints` heading, tolerates mixed
 bullet markers (`-`, `*`, `+`), and preserves the original link text so URLs are
@@ -86,7 +76,6 @@
 `secrets/.env` when deploying, never in source control, and rely on the
 provided templates (`.env.example`,
 `apps/firmware/include/config.secrets.example.h`) for scaffolding.
->>>>>>> 15cf4b09
 
 ## Release support scripts
 
