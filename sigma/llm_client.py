--- conflicted
+++ resolved
@@ -55,20 +55,14 @@
     if isinstance(value, str):
         return value
     if isinstance(value, Mapping):
-<<<<<<< HEAD
-        for key in (
-=======
+        # Merge both lists of primary keys for maximum API compatibility.
         primary_keys = (
->>>>>>> 0c1e034a
             "response",
             "text",
             "value",
             "content",
-<<<<<<< HEAD
             "segments",
             "parts",
-        ):
-=======
             "output",
             "outputs",
             "result",
@@ -77,11 +71,11 @@
             "completions",
         )
         for key in primary_keys:
->>>>>>> 0c1e034a
             if key in value:
                 candidate = _extract_text_value(value[key])
                 if isinstance(candidate, str):
                     return candidate
+        # Also look inside common wrapper structures.
         for key in ("message", "delta", "data"):
             nested = value.get(key)
             if nested is not None:
