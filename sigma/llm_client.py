"""Helpers for querying language model endpoints."""

from __future__ import annotations

import argparse
import json
import os
import sys
from dataclasses import dataclass
from typing import Any, Mapping, MutableMapping
from urllib import error, parse, request

from llms import resolve_llm_endpoint

__all__ = ["LLMResponse", "query_llm"]


@dataclass(frozen=True)
class LLMResponse:
    """Response returned by :func:`query_llm`."""

    name: str
    url: str
    text: str
    status: int
    headers: Mapping[str, str]
    raw: bytes
    encoding: str

    def json(self) -> Any:
        """Return the decoded JSON payload from the response."""

        if not self.raw:
            return None
        try:
            decoded = self.raw.decode(self.encoding)
        except UnicodeDecodeError as exc:  # pragma: no cover
            message = "Response payload is not valid UTF-8 JSON"
            raise ValueError(message) from exc
        try:
            return json.loads(decoded)
        except json.JSONDecodeError as exc:
            raise ValueError("Response payload is not valid JSON") from exc


_SUPPORTED_SCHEMES = {"http", "https"}
_JSON_CONTENT_TYPES = {"application/json", "text/json"}
_AUTH_TOKEN_ENV = "SIGMA_LLM_AUTH_TOKEN"
_AUTH_SCHEME_ENV = "SIGMA_LLM_AUTH_SCHEME"


def _extract_text_value(value: Any) -> str | None:
    """Return text extracted from *value* when present."""

    if isinstance(value, str):
        return value
    if isinstance(value, Mapping):
        primary_keys = (
            "response",
            "text",
            "value",
            "content",
            "output",
            "outputs",
            "result",
            "results",
            "completion",
            "completions",
        )
        for key in primary_keys:
            if key in value:
                candidate = _extract_text_value(value[key])
                if isinstance(candidate, str):
                    return candidate
        for key in ("message", "delta", "data"):
            nested = value.get(key)
            if nested is not None:
                candidate = _extract_text_value(nested)
                if isinstance(candidate, str):
                    return candidate
        return None
    if isinstance(value, list):
        fragments: list[str] = []
        for item in value:
            fragment = _extract_text_value(item)
            if isinstance(fragment, str):
                fragments.append(fragment)
        if fragments:
            return "".join(fragments)
    return None


def _join_text_parts(parts: Any) -> str | None:
    """Return concatenated text extracted from iterable ``parts``."""

    return _extract_text_value(parts)


def _extract_message_content(content: Any) -> str | None:
    """Return text extracted from OpenAI-style ``message.content`` values."""

    return _extract_text_value(content)


def _ensure_prompt(prompt: str) -> str:
    if not isinstance(prompt, str):
        raise TypeError("prompt must be a string")
    stripped = prompt.strip()
    if not stripped:
        raise ValueError("prompt must be a non-empty string")
    return prompt


def _prepare_payload(
    prompt: str | None,
    extra_payload: Mapping[str, Any] | None,
) -> bytes:
    if extra_payload is not None:
        if not isinstance(extra_payload, Mapping):
            raise TypeError("extra_payload must be a mapping if provided")
        payload: MutableMapping[str, Any] = dict(extra_payload)
    else:
        payload = {}

    if prompt is not None:
        payload.pop("prompt", None)
        payload["prompt"] = _ensure_prompt(prompt)
    elif "prompt" in payload:
        payload["prompt"] = _ensure_prompt(payload["prompt"])

    if not payload:
        raise ValueError(
            "Payload must include at least one field; provide prompt or "
            "extra_payload"
        )
    try:
        return json.dumps(payload, ensure_ascii=False).encode("utf-8")
    except (TypeError, ValueError) as exc:
        message = "extra_payload contains non-serialisable values"
        raise TypeError(message) from exc


def _build_authorisation_header() -> Mapping[str, str]:
    """Return optional ``Authorization`` header derived from environment."""

    token_raw = os.getenv(_AUTH_TOKEN_ENV)
    if token_raw is None:
        return {}
    token = token_raw.strip()
    if not token:
        message = (
            f"Environment variable {_AUTH_TOKEN_ENV} is set "
            "but empty after stripping."
        )
        raise RuntimeError(message)

    scheme_raw = os.getenv(_AUTH_SCHEME_ENV)
    scheme = scheme_raw.strip() if scheme_raw is not None else "Bearer"
    if not scheme:
        value = token
    else:
        value = f"{scheme} {token}"
    return {"Authorization": value}


def _extract_text(data: Any) -> str | None:
    direct = _extract_text_value(data)
    if isinstance(direct, str):
        return direct

    if isinstance(data, Mapping):
        choices = data.get("choices")
        if isinstance(choices, list):
            for choice in choices:
                choice_text = _extract_text_value(choice)
                if isinstance(choice_text, str):
                    return choice_text
<<<<<<< HEAD
        output = data.get("output")
        if isinstance(output, list):
            output_text = _extract_text_value(output)
            if isinstance(output_text, str):
                return output_text
        data_field = data.get("data")
        if data_field is not None:
            nested = _extract_text(data_field)
            if isinstance(nested, str):
                return nested
=======

        for key in (
            "data",
            "response",
            "output",
            "outputs",
            "result",
            "results",
            "completion",
            "completions",
        ):
            if key in data:
                nested_value = data[key]
                extracted = _extract_text(nested_value)
                if isinstance(extracted, str):
                    return extracted

>>>>>>> c14310a8
    if isinstance(data, list):
        return _extract_text_value(data)
    return None


def query_llm(
    prompt: str | None,
    *,
    name: str | None = None,
    path: str | os.PathLike[str] | None = None,
    timeout: float = 10.0,
    extra_payload: Mapping[str, Any] | None = None,
) -> LLMResponse:
    """Send *prompt* to an HTTP LLM endpoint and return the parsed response."""

    display_name, url = resolve_llm_endpoint(name, path=path)
    parsed = parse.urlparse(url)
    if parsed.scheme.lower() not in _SUPPORTED_SCHEMES:
        message = (
            f"LLM endpoint '{display_name}' uses unsupported scheme "
            f"'{parsed.scheme}'"
        )
        raise RuntimeError(message)

    body = _prepare_payload(prompt, extra_payload)
    headers = {
        "Content-Type": "application/json; charset=utf-8",
        "Accept": "application/json, text/plain",
    }
    headers.update(_build_authorisation_header())
    req = request.Request(url, data=body, headers=headers, method="POST")
    try:
        with request.urlopen(req, timeout=timeout) as response:
            raw = response.read()
            encoding = response.headers.get_content_charset("utf-8")
            content_type = response.headers.get_content_type()
            text_body = raw.decode(encoding, errors="replace")
            parsed_json: Any | None = None
            is_json_content = content_type in _JSON_CONTENT_TYPES
            json_error: json.JSONDecodeError | None = None
            if raw:
                stripped = text_body.lstrip()
                json_like = stripped.startswith(("{", "["))
                if is_json_content or json_like:
                    try:
                        parsed_json = json.loads(text_body)
                    except json.JSONDecodeError as exc:
                        json_error = exc
                        parsed_json = None

            if parsed_json is not None:
                text_value = _extract_text(parsed_json)
                if text_value is None:
                    raise RuntimeError(
                        "LLM endpoint "
                        f"'{display_name}' returned JSON without a recognised "
                        "text field"
                    )
            else:
                should_raise = is_json_content
                if should_raise:
                    detail = "invalid JSON"
                    if not raw:
                        detail = "an empty JSON response"
                    message = "LLM endpoint '{name}' returned {detail}".format(
                        name=display_name,
                        detail=detail,
                    )
                    if json_error is not None:
                        raise RuntimeError(message) from json_error
                    raise RuntimeError(message)
                text_value = text_body
            return LLMResponse(
                name=display_name,
                url=url,
                text=text_value,
                status=response.status,
                headers=dict(response.headers.items()),
                raw=raw,
                encoding=encoding,
            )
    except error.HTTPError as exc:  # pragma: no cover
        template = "LLM request to '{name}' failed with HTTP status {code}"
        message = template.format(name=display_name, code=exc.code)
        raise RuntimeError(message) from exc
    except error.URLError as exc:
        message = "Failed to reach LLM endpoint '{name}': {reason}".format(
            name=display_name,
            reason=exc.reason,
        )
        raise RuntimeError(message) from exc


def _parse_cli_args(argv: list[str] | None = None) -> argparse.Namespace:
    """Return parsed CLI arguments for ``python -m sigma.llm_client``."""

    # fmt: off
    parser = argparse.ArgumentParser(
        prog="python -m sigma.llm_client",
        description=(
            "Send a prompt to the configured LLM endpoint "
            "and show the result."
        ),
    )
    # fmt: on
    parser.add_argument(
        "prompt",
        nargs="?",
        help="Prompt to send. Reads from stdin when omitted.",
    )
    parser.add_argument(
        "-n",
        "--name",
        help="Endpoint name (case-insensitive). Defaults to configured entry.",
    )
    parser.add_argument(
        "-p",
        "--path",
        help="Optional llms.txt path. Expands environment variables and ~.",
    )
    parser.add_argument(
        "-e",
        "--extra",
        help="JSON object merged into the request body for provider options.",
    )
    parser.add_argument(
        "-t",
        "--timeout",
        type=float,
        default=10.0,
        help="Request timeout in seconds (default: 10).",
    )
    parser.add_argument(
        "--show-json",
        action="store_true",
        help="Pretty-print the JSON response body when available.",
    )
    return parser.parse_args(argv)


def _read_prompt(arg_value: str | None) -> str:
    """Return the CLI prompt, reading from stdin when necessary."""

    if arg_value is not None:
        return arg_value

    data = sys.stdin.read()
    if not data:
        raise RuntimeError("Prompt is required when standard input is empty.")
    return data.rstrip("\n")


def main(argv: list[str] | None = None) -> int:
    """CLI entry point for ``python -m sigma.llm_client``."""

    try:
        args = _parse_cli_args(argv)
        prompt = _read_prompt(args.prompt)
    except RuntimeError as exc:
        print(str(exc), file=sys.stderr)
        return 1

    extra_payload: Mapping[str, Any] | None = None
    if args.extra is not None:
        try:
            decoded = json.loads(args.extra)
        except json.JSONDecodeError as exc:
            print(f"Failed to parse --extra JSON: {exc}", file=sys.stderr)
            return 1
        if not isinstance(decoded, Mapping):
            print("--extra JSON must decode to an object", file=sys.stderr)
            return 1
        extra_payload = decoded

    try:
        result = query_llm(
            prompt,
            name=args.name,
            path=args.path,
            timeout=args.timeout,
            extra_payload=extra_payload,
        )
    except (RuntimeError, TypeError, ValueError) as exc:
        print(str(exc), file=sys.stderr)
        return 1

    print(result.text)
    if args.show_json:
        try:
            payload = result.json()
        except ValueError as exc:
            print(f"Failed to decode JSON response: {exc}", file=sys.stderr)
            return 1
        if payload is None:
            print("No JSON payload available.", file=sys.stderr)
            return 1
        print(json.dumps(payload, indent=2, ensure_ascii=False))

    return 0


if __name__ == "__main__":  # pragma: no cover - CLI entry point
    raise SystemExit(main())<|MERGE_RESOLUTION|>--- conflicted
+++ resolved
@@ -175,19 +175,14 @@
                 choice_text = _extract_text_value(choice)
                 if isinstance(choice_text, str):
                     return choice_text
-<<<<<<< HEAD
+        # Handle common response containers in different API formats.
         output = data.get("output")
         if isinstance(output, list):
             output_text = _extract_text_value(output)
             if isinstance(output_text, str):
                 return output_text
-        data_field = data.get("data")
-        if data_field is not None:
-            nested = _extract_text(data_field)
-            if isinstance(nested, str):
-                return nested
-=======
-
+
+        # Recursively unwrap known nested response keys used by OpenAI, Anthropic, or custom APIs.
         for key in (
             "data",
             "response",
@@ -203,8 +198,6 @@
                 extracted = _extract_text(nested_value)
                 if isinstance(extracted, str):
                     return extracted
-
->>>>>>> c14310a8
     if isinstance(data, list):
         return _extract_text_value(data)
     return None
