--- conflicted
+++ resolved
@@ -11,11 +11,8 @@
     "clamp",
     "query_llm",
     "LLMResponse",
-<<<<<<< HEAD
     "transcribe_audio",
     "WhisperResult",
-=======
     "synthesize_speech",
     "save_speech",
->>>>>>> fa8b722a
 ]