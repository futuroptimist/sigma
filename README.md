# sigma

[![Lint & Format][lint-badge]][lint-workflow]
[![Tests][tests-badge]][tests-workflow]
[![Coverage][coverage-badge]][coverage-url]
[![Docs][docs-badge]][docs-workflow]
[![License](https://img.shields.io/github/license/futuroptimist/sigma)](LICENSE)

[lint-badge]: https://img.shields.io/github/actions/workflow/status/futuroptimist/sigma/.github/workflows/01-lint-format.yml?label=lint%20%26%20format
[lint-workflow]: https://github.com/futuroptimist/sigma/actions/workflows/01-lint-format.yml
[tests-badge]: https://img.shields.io/github/actions/workflow/status/futuroptimist/sigma/.github/workflows/02-tests.yml?label=tests
[tests-workflow]: https://github.com/futuroptimist/sigma/actions/workflows/02-tests.yml
[coverage-badge]: https://codecov.io/gh/futuroptimist/sigma/branch/main/graph/badge.svg
[coverage-url]: https://codecov.io/gh/futuroptimist/sigma
[docs-badge]: https://img.shields.io/github/actions/workflow/status/futuroptimist/sigma/.github/workflows/03-docs.yml?label=docs
[docs-workflow]: https://github.com/futuroptimist/sigma/actions/workflows/03-docs.yml
Sigma is an open-source ESP32 "AI pin" that lets you talk to a language model via a push‑to‑talk button. Audio is captured and sent to Whisper for speech recognition, routed through the LLM of your choice, then played back with low‑latency text‑to‑speech in a 3D‑printed OpenSCAD case.

Hardware models for the enclosure live in [`hardware/cad`](hardware/cad) with
STL exports in [`hardware/stl`](hardware/stl). A GitHub Actions workflow
automatically regenerates the STL files whenever the SCAD sources change.
Regenerate STLs locally with:

```bash
bash scripts/build_stl.sh
```

Assembly instructions live in [`docs/sigma-s1-assembly.md`](docs/sigma-s1-assembly.md).

## Getting Started

1. Install [PlatformIO](https://platformio.org/).
2. Clone this repository.
3. Build the firmware:

```bash
pio run
```

4. Install [uv](https://github.com/astral-sh/uv) and set up pre-commit hooks:
```bash
curl -Ls https://astral.sh/uv/install.sh | sh
uv venv
uv pip install pre-commit
pre-commit install
```

Helper scripts live in [`scripts/`](scripts/) and LLM helpers in [`llms.py`](llms.py).
Use the `llms.py` helper to manage language model endpoints.
Configure LLM endpoints in [`llms.txt`](llms.txt), which the [`llms.py`](llms.py) helper parses.
The parser matches the `## LLM Endpoints` heading case-insensitively,
<<<<<<< HEAD
so `## llm endpoints` also works.
Bullet links may start with `-`, `*`, or `+` and extra spaces after the bullet are ignored.
=======
so `## llm endpoints` also works. Subheadings (###) can group endpoints and are
ignored by the parser.
>>>>>>> 69ca35fb

You can list the configured endpoints with:

```bash
python -m llms
```

If `llms.txt` is missing the command prints nothing and exits without error. The helper
locates `llms.txt` relative to its own file, so you can run it from any working
directory. The optional path argument to ``llms.get_llm_endpoints`` expands environment
variables (e.g. ``$HOME``) before resolving ``~`` to the user's home.

See [`AGENTS.md`](AGENTS.md) for details on how we integrate LLMs and prompts.

## Testing

Run pre-commit hooks and the test suite before committing:

```bash
pre-commit run --all-files
make test
```

## Utilities

Helper functions live in the `sigma` package. For example, `average_percentile`
returns the mean percentile rank of a sequence:

```python
from sigma.utils import average_percentile

values = [1, 2, 3]
print(average_percentile(values))  # 50.0
```

The percentile rank of a single value is available via `percentile_rank`:

```python
from sigma.utils import percentile_rank

print(percentile_rank(2, [1, 2, 3]))  # 50.0
```

Both `average_percentile` and `percentile_rank` accept any iterable, so generators work too.

Use `clamp` to bound a value to an inclusive range:

```python
from sigma.utils import clamp

print(clamp(5, 0, 10))   # 5
print(clamp(15, 0, 10))  # 10
```

## Roadmap

- [ ] Breadboard MVP with a button toggling an LED
- [ ] Hook up LLM
- [ ] Voice input via [whisper.cpp](https://github.com/ggerganov/whisper.cpp)
- [ ] Voice output via an open source TTS
- [ ] 3D print enclosure for push-to-talk button
- [ ] 3D print enclosure for the microcontroller
- [ ] Blog post
- [ ] Demo video
- [x] CONTRIBUTING.md
- [ ] Modular magnetic connectors for accessories (NFC-based detection)
- [ ] Detachable compute unit for local LLM inference
- [ ] Robotic carrier platform (quadruped → flying → biped)

## Contributing

Pull requests are welcome! Please open an issue first to discuss major changes. See [CONTRIBUTING.md](CONTRIBUTING.md) for guidelines. By contributing you agree to license your work under the MIT license.

## Origin of the Name

"Sigma" just sounds cool. If you prefer an acronym, call it **Secure Interactive Gizmo Materializing AI (S.I.G.M.A.)**. Feel free to rebrand it in your own fork.

## Values

We aim for a positive-sum, empathetic community. Sigma follows regenerative and open-source principles so knowledge flows back into every project.

## Related Projects

- [flywheel](https://github.com/futuroptimist/flywheel) – GitHub template powering this repo
- [Axel](https://github.com/futuroptimist/axel) – personal LLM accelerator
- [Gabriel](https://github.com/futuroptimist/gabriel) – security-focused LLM companion
- [token.place](https://github.com/futuroptimist/token.place) – stateless faucet for LLM inference<|MERGE_RESOLUTION|>--- conflicted
+++ resolved
@@ -49,13 +49,8 @@
 Use the `llms.py` helper to manage language model endpoints.
 Configure LLM endpoints in [`llms.txt`](llms.txt), which the [`llms.py`](llms.py) helper parses.
 The parser matches the `## LLM Endpoints` heading case-insensitively,
-<<<<<<< HEAD
-so `## llm endpoints` also works.
-Bullet links may start with `-`, `*`, or `+` and extra spaces after the bullet are ignored.
-=======
 so `## llm endpoints` also works. Subheadings (###) can group endpoints and are
-ignored by the parser.
->>>>>>> 69ca35fb
+ignored by the parser. Bullet links may start with `-`, `*`, or `+` and extra spaces after the bullet are ignored.
 
 You can list the configured endpoints with:
 
