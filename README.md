--- conflicted
+++ resolved
@@ -41,13 +41,9 @@
 Use the `llms.py` helper to manage language model endpoints.
 Configure LLM endpoints in [`llms.txt`](llms.txt), which the [`llms.py`](llms.py) helper parses.
 The parser matches the `## LLM Endpoints` heading case-insensitively,
-<<<<<<< HEAD
-so `## llm endpoints` also works.
-Bullet links may start with `-`, `*`, or `+` and extra spaces after the bullet are ignored.
-=======
-so `## llm endpoints` also works. Subheadings (###) can group endpoints and are
-ignored by the parser.
->>>>>>> 7a233b38
+so `## llm endpoints` also works. 
+Bullet links may start with `-`, `*`, or `+` and extra spaces after the bullet are ignored. 
+Subheadings (###) can group endpoints and are ignored by the parser.
 
 You can list the configured endpoints with:
 
