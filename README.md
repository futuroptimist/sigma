--- conflicted
+++ resolved
@@ -297,15 +297,9 @@
 returned by newer OpenAI APIs) the helper concatenates the pieces automatically,
 including segments whose `text` field is an object with a `value` string or a
 nested `segments`/`parts` list of further fragments. Plain-text responses are
-<<<<<<< HEAD
 returned as-is. When providers emit multiple `choices[].delta` fragments in a
 single payload, Sigma stitches them together in order so streaming responses stay
 contiguous even when batched.
-=======
-returned as-is. Bodies that look like JSON are parsed even when the server labels
-them `text/plain` so malformed payloads still raise errors instead of slipping
-through as text.
->>>>>>> 66c99e65
 When a provider supplies both a base `value` and additional `segments` or
 `parts`, the helper preserves the initial string and appends each nested
 fragment in order so streaming responses are reconstructed without missing
