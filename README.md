--- conflicted
+++ resolved
@@ -36,13 +36,8 @@
 uv pip install pre-commit
 pre-commit install
 ```
-<<<<<<< HEAD
-
+Use the `llms.py` helper to manage language model endpoints.
 Configure LLM endpoints in [`llms.txt`](llms.txt), which the [`llms.py`](llms.py) helper parses.
-=======
-Use the `llms.py` helper to manage language model endpoints.
-Configure the endpoint you want to use in [`llms.txt`](llms.txt).
->>>>>>> 3667c144
 The parser matches the `## LLM Endpoints` heading case-insensitively,
 so `## llm endpoints` also works.
 
