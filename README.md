--- conflicted
+++ resolved
@@ -197,20 +197,14 @@
  payload containing the prompt, and extracts a sensible reply from common JSON
  shapes (`{"response": ...}`, `{"text": ...}`, OpenAI-style chat payloads
  `{"choices": [{"message": {"content": ...}}]}`, streaming-style
-<<<<<<< HEAD
- deltas `{"choices": [{"delta": {"content": ...}}]}`, or OpenAI Responses
- API payloads `{"output": [{"content": ...}]}`). When `message.content`,
- `delta.content`, or `output[].content` contains a list of text segments (as
- returned by newer OpenAI APIs) the helper concatenates the pieces
-=======
- deltas `{"choices": [{"delta": {"content": ...}}]}`, and Anthropic-style
+ deltas `{"choices": [{"delta": {"content": ...}}]}`, OpenAI Responses API
+ payloads `{"output": [{"content": ...}]}`, or Anthropic-style
  collections such as `{"output": ...}` or `{"outputs": ...}`). Nested response
  objects (for example `{"response": {"choices": ...}}`) are unwrapped
- automatically. When `message.content` or `delta.content` contains a list of text
- segments (as returned by newer OpenAI APIs) the helper concatenates the pieces
->>>>>>> c14310a8
- automatically, including segments whose `text` field is an object with a
- `value` string. Plain-text responses are returned as-is.
+ automatically. When `message.content`, `delta.content`, or `output[].content`
+ contains a list of text segments (as returned by newer OpenAI APIs) the helper
+ concatenates the pieces automatically, including segments whose `text` field is
+ an object with a `value` string. Plain-text responses are returned as-is.
 
 ```python
 from sigma import query_llm
