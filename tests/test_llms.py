--- conflicted
+++ resolved
@@ -12,13 +12,7 @@
     assert endpoints["OpenRouter"] == "https://openrouter.ai/"
 
 
-<<<<<<< HEAD
 def test_get_llm_endpoints_skips_unrelated_sections():
-    endpoints = dict(llms.get_llm_endpoints())
-    assert "GitHub repo" not in endpoints
-=======
-def test_get_llm_endpoints_missing_file_returns_empty_list(tmp_path):
     missing_file = tmp_path / "missing.txt"
     endpoints = llms.get_llm_endpoints(str(missing_file))
-    assert endpoints == []
->>>>>>> 67c2d387
+    assert "GitHub repo" not in endpoints