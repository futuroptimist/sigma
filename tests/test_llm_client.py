--- conflicted
+++ resolved
@@ -260,14 +260,11 @@
     assert result.text == "Hello world"
 
 
-<<<<<<< HEAD
 def test_query_llm_handles_delta_value_segments(
-=======
-def test_query_llm_handles_nested_response_payload(
->>>>>>> 0c1e034a
-    tmp_path: Path,
-    llm_test_server: Tuple[str, type[_RecordingHandler]],
-) -> None:
+    tmp_path: Path,
+    llm_test_server: Tuple[str, type[_RecordingHandler]],
+) -> None:
+    """Test that query_llm concatenates nested 'segments' inside delta content values."""
     base_url, handler = llm_test_server
     handler.responses.append(
         (
@@ -275,7 +272,6 @@
             {"Content-Type": "application/json"},
             json.dumps(
                 {
-<<<<<<< HEAD
                     "choices": [
                         {
                             "delta": {
@@ -302,7 +298,31 @@
                                     },
                                 ]
                             }
-=======
+                        }
+                    ]
+                }
+            ).encode("utf-8"),
+        )
+    )
+    llms_file = _write_llms_file(tmp_path, base_url)
+
+    result = query_llm("Nested segments", path=llms_file)
+
+    assert result.text == "Hello world"
+
+
+def test_query_llm_handles_nested_response_payload(
+    tmp_path: Path,
+    llm_test_server: Tuple[str, type[_RecordingHandler]],
+) -> None:
+    """Test that nested 'response' wrappers are automatically unwrapped."""
+    base_url, handler = llm_test_server
+    handler.responses.append(
+        (
+            200,
+            {"Content-Type": "application/json"},
+            json.dumps(
+                {
                     "response": {
                         "choices": [
                             {
@@ -332,6 +352,7 @@
     tmp_path: Path,
     llm_test_server: Tuple[str, type[_RecordingHandler]],
 ) -> None:
+    """Test that query_llm parses OpenAI-style 'output[].content' arrays."""
     base_url, handler = llm_test_server
     handler.responses.append(
         (
@@ -351,7 +372,6 @@
                                     "text": {"value": " world"},
                                 },
                             ]
->>>>>>> 0c1e034a
                         }
                     ]
                 }
@@ -360,21 +380,16 @@
     )
     llms_file = _write_llms_file(tmp_path, base_url)
 
-<<<<<<< HEAD
-    result = query_llm("Nested segments", path=llms_file)
-=======
     result = query_llm("Output", path=llms_file)
->>>>>>> 0c1e034a
 
     assert result.text == "Hello world"
 
 
-<<<<<<< HEAD
-=======
 def test_query_llm_handles_outputs_array(
     tmp_path: Path,
     llm_test_server: Tuple[str, type[_RecordingHandler]],
 ) -> None:
+    """Test that query_llm supports Anthropic-style 'outputs' arrays."""
     base_url, handler = llm_test_server
     handler.responses.append(
         (
@@ -385,14 +400,8 @@
                     "outputs": [
                         {
                             "content": [
-                                {
-                                    "type": "text",
-                                    "text": "Segment A",
-                                },
-                                {
-                                    "type": "text",
-                                    "text": " & Segment B",
-                                },
+                                {"type": "text", "text": "Segment A"},
+                                {"type": "text", "text": " & Segment B"},
                             ]
                         }
                     ]
@@ -407,11 +416,11 @@
     assert result.text == "Segment A & Segment B"
 
 
->>>>>>> 0c1e034a
 def test_query_llm_handles_plain_text(
     tmp_path: Path,
     llm_test_server: Tuple[str, type[_RecordingHandler]],
 ) -> None:
+    """Test that plain-text responses are returned unchanged."""
     base_url, handler = llm_test_server
     handler.responses.append(
         (200, {"Content-Type": "text/plain"}, b"plain text response")
