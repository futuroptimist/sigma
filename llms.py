from __future__ import annotations

import os
import re
from pathlib import Path
from typing import List, Tuple


def get_llm_endpoints(path: str | Path | None = None) -> List[Tuple[str, str]]:
    """Return LLM endpoints listed in ``llms.txt``.

    Parameters
    ----------
    path: str | Path | None, optional
        Optional path to ``llms.txt``. Environment variables like ``$HOME``
        are expanded, then ``~`` expands to the user home directory.
        Defaults to the copy beside this module.

    Returns
    -------
    List[Tuple[str, str]]
        List of ``(name, url)`` tuples for each configured endpoint.

    Notes
    -----
<<<<<<< HEAD
    Only bullet links starting with ``-`` or ``*`` within the
    ``## LLM Endpoints`` section are parsed. Leading whitespace and multiple
    spaces after the bullet are ignored. The section heading is matched
=======
    Only bullet links starting with ``-``, ``*``, or ``+`` within the
    ``## LLM Endpoints`` section are parsed. The section heading is matched
>>>>>>> 14fd0f04
    case-insensitively. URL schemes are also matched case-insensitively so
    ``HTTPS`` and ``https`` are treated the same. If the file does not exist
    an empty list is returned instead of raising ``FileNotFoundError``.
    """

    if path is None:
        llms_path = Path(__file__).with_name("llms.txt")
    else:
        llms_path = Path(os.path.expandvars(path)).expanduser()
    try:
        lines = llms_path.read_text(encoding="utf-8").splitlines()
    except FileNotFoundError:
        return []

    # Only parse bullet links in the "## LLM Endpoints" section. Allow any
    # amount of whitespace after the bullet so lines like "-   [name](url)"
    # are handled correctly.
    pattern = re.compile(
<<<<<<< HEAD
        r"^[\-*]\s+\[(?P<name>[^\]]+)\]\((?P<url>https?://[^)]+)\)",
=======
        r"^[-*+] \[(?P<name>[^\]]+)\]\((?P<url>https?://[^)]+)\)",
>>>>>>> 14fd0f04
        re.IGNORECASE,
    )
    endpoints: List[Tuple[str, str]] = []
    in_section = False
    for line in lines:
        stripped = line.strip()
        if stripped.startswith("##"):
            in_section = stripped.casefold() == "## llm endpoints"
            continue
        if not in_section:
            continue
        match = pattern.match(stripped)
        if match:
            endpoints.append((match.group("name"), match.group("url")))
    return endpoints


if __name__ == "__main__":
    for name, url in get_llm_endpoints():
        print(f"{name}: {url}")<|MERGE_RESOLUTION|>--- conflicted
+++ resolved
@@ -23,14 +23,9 @@
 
     Notes
     -----
-<<<<<<< HEAD
     Only bullet links starting with ``-`` or ``*`` within the
     ``## LLM Endpoints`` section are parsed. Leading whitespace and multiple
     spaces after the bullet are ignored. The section heading is matched
-=======
-    Only bullet links starting with ``-``, ``*``, or ``+`` within the
-    ``## LLM Endpoints`` section are parsed. The section heading is matched
->>>>>>> 14fd0f04
     case-insensitively. URL schemes are also matched case-insensitively so
     ``HTTPS`` and ``https`` are treated the same. If the file does not exist
     an empty list is returned instead of raising ``FileNotFoundError``.
@@ -49,11 +44,7 @@
     # amount of whitespace after the bullet so lines like "-   [name](url)"
     # are handled correctly.
     pattern = re.compile(
-<<<<<<< HEAD
         r"^[\-*]\s+\[(?P<name>[^\]]+)\]\((?P<url>https?://[^)]+)\)",
-=======
-        r"^[-*+] \[(?P<name>[^\]]+)\]\((?P<url>https?://[^)]+)\)",
->>>>>>> 14fd0f04
         re.IGNORECASE,
     )
     endpoints: List[Tuple[str, str]] = []
