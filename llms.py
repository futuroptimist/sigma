from __future__ import annotations

import re
from pathlib import Path
from typing import List, Optional, Tuple


def get_llm_endpoints(path: Optional[str] = None) -> List[Tuple[str, str]]:
    """Return LLM endpoints listed in ``llms.txt``.

    Parameters
    ----------
    path: str | None, optional
        Optional path to ``llms.txt``. Defaults to the copy beside this module.

    Returns
    -------
    List[Tuple[str, str]]
        List of ``(name, url)`` tuples for each configured endpoint.

    Notes
    -----
    Only bullet links within the ``## LLM Endpoints`` section are parsed. If
    the file does not exist an empty list is returned instead of raising
    ``FileNotFoundError``.
    URL schemes are matched case-insensitively so ``HTTPS`` and ``https``
    are treated the same.
    """

    if path is None:
        llms_path = Path(__file__).with_name("llms.txt")
    else:
        llms_path = Path(path)
    try:
        lines = llms_path.read_text(encoding="utf-8").splitlines()
    except FileNotFoundError:
        return []

<<<<<<< HEAD
    pattern = re.compile(
        r"^- \[(?P<name>[^\]]+)\]\((?P<url>https?://[^)]+)\)", re.IGNORECASE
    )
=======
    # Only parse bullet links in the "## LLM Endpoints" section.
    pattern = re.compile(r"^- \[(?P<name>[^\]]+)\]\((?P<url>https?://[^)]+)\)")
>>>>>>> 4dd69c14
    endpoints: List[Tuple[str, str]] = []
    in_section = False
    for line in lines:
        stripped = line.strip()
        if stripped.startswith("##"):
            in_section = stripped == "## LLM Endpoints"
            continue
        if not in_section:
            continue
        match = pattern.match(stripped)
        if match:
            endpoints.append((match.group("name"), match.group("url")))
    return endpoints


if __name__ == "__main__":
    for name, url in get_llm_endpoints():
        print(f"{name}: {url}")<|MERGE_RESOLUTION|>--- conflicted
+++ resolved
@@ -36,14 +36,9 @@
     except FileNotFoundError:
         return []
 
-<<<<<<< HEAD
     pattern = re.compile(
         r"^- \[(?P<name>[^\]]+)\]\((?P<url>https?://[^)]+)\)", re.IGNORECASE
     )
-=======
-    # Only parse bullet links in the "## LLM Endpoints" section.
-    pattern = re.compile(r"^- \[(?P<name>[^\]]+)\]\((?P<url>https?://[^)]+)\)")
->>>>>>> 4dd69c14
     endpoints: List[Tuple[str, str]] = []
     in_section = False
     for line in lines:
