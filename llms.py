--- conflicted
+++ resolved
@@ -11,31 +11,7 @@
 
 
 def get_llm_endpoints(path: str | Path | None = None) -> List[Tuple[str, str]]:
-    """Return LLM endpoints listed in ``llms.txt``.
-
-    Parameters
-    ----------
-    path: str | Path | None, optional
-        Optional path to ``llms.txt``. Environment variables like ``$HOME``
-        are expanded, then ``~`` expands to the user home directory.
-        Defaults to the copy beside this module.
-
-    Returns
-    -------
-    List[Tuple[str, str]]
-        List of ``(name, url)`` tuples for each configured endpoint.
-
-    Notes
-    -----
-    Only bullet links starting with ``-``, ``*``, or ``+`` within the
-    ``## LLM Endpoints`` section are parsed. Any amount of whitespace may
-    follow the bullet before the link. The section heading is matched
-    case-insensitively, and optional trailing ``#`` characters are ignored
-    so ``## LLM Endpoints ##`` is treated the same as ``## LLM Endpoints``.
-    URL schemes are also matched case-insensitively so ``HTTPS`` and
-    ``https`` are treated the same. If the file does not exist an empty list
-    is returned instead of raising ``FileNotFoundError``.
-    """
+    """Return LLM endpoints listed in ``llms.txt``."""
 
     if path is None:
         llms_path = Path(__file__).with_name("llms.txt")
@@ -47,7 +23,6 @@
     except FileNotFoundError:
         return []
 
-    # Only parse bullet links in the "## LLM Endpoints" section.
     pattern = re.compile(
         r"^[-*+]\s*\[(?P<name>[^\]]+)\]\((?P<url>https?://[^)]+)\)",
         re.IGNORECASE,
@@ -80,37 +55,12 @@
     return endpoints
 
 
-<<<<<<< HEAD
 def resolve_llm_endpoint(
     name: str | None = None,
     *,
     path: str | Path | None = None,
 ) -> Tuple[str, str]:
-    """Return a single LLM endpoint according to preference rules.
-
-    Parameters
-    ----------
-    name:
-        Optional display name of the endpoint to resolve. The lookup is
-        case-insensitive and raises :class:`ValueError` if no match exists.
-    path:
-        Optional override path for ``llms.txt``. Mirrors
-        :func:`get_llm_endpoints` and supports environment variables and
-        ``~`` expansion.
-
-    Returns
-    -------
-    Tuple[str, str]
-        ``(name, url)`` pair for the resolved endpoint.
-
-    Notes
-    -----
-    The resolver checks for an explicit ``name`` first. If omitted, it then
-    honours the ``SIGMA_DEFAULT_LLM`` environment variable before falling back
-    to the first configured endpoint. ``RuntimeError`` is raised when no
-    endpoints are configured or when ``SIGMA_DEFAULT_LLM`` references an
-    unknown endpoint.
-    """
+    """Return a single LLM endpoint according to preference rules."""
 
     endpoints = get_llm_endpoints(path)
     if not endpoints:
@@ -150,7 +100,8 @@
         raise RuntimeError(message)
 
     return endpoints[0]
-=======
+
+
 def _parse_args(argv: list[str] | None = None) -> argparse.Namespace:
     """Return parsed CLI arguments for the ``llms`` helper."""
 
@@ -177,7 +128,6 @@
     for name, url in get_llm_endpoints(namespace.path):
         print(f"{name}: {url}")
     return 0
->>>>>>> 0e430003
 
 
 if __name__ == "__main__":
