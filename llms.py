--- conflicted
+++ resolved
@@ -17,15 +17,12 @@
     -------
     List[Tuple[str, str]]
         List of ``(name, url)`` tuples for each configured endpoint.
-<<<<<<< HEAD
         Only links under the "## LLM Endpoints" section are considered.
-=======
 
     Notes
     -----
     If the file does not exist an empty list is returned instead of raising
     ``FileNotFoundError``.
->>>>>>> 67c2d387
     """
 
     llms_path = Path(path)
